import matplotlib.pyplot as plt
from matplotlib import rc
import numpy as np
import os
import seaborn
import sympy as sp
from sympy import expand
import random

from config.systems import NonlinearSystem


if __name__ == "__main__":
    seaborn.set()
    seaborn.set_style("ticks")
    seaborn.set_context("paper")
    rc('text', usetex=True)
    rc('font', **{'family':'serif', 'serif':['Times New Roman]']})

    # Create plot of imitation loss during training

    fig, ax = plt.subplots(2, 1, figsize=[3.2, 3.52]) #3.2, 4

    class Colors:
        blue = (0, 160/255, 255/255)
        orange = (255/255, 160/255, 0/255)
        red = (255/255, 80/255, 0/255)
        green = (0/255, 200/255, 0/255)
        grey = (100/255, 100/255, 100/255)
        lightgrey = (150/255, 150/255, 150/255)

    red = Colors.red
    blue = Colors.blue

    files = os.listdir('./data/results')
<<<<<<< HEAD
    random.seed(0)
    random.shuffle(files)
=======
    files.remove('README.md')
>>>>>>> d709c08d
    for file in files:

        data = np.load('./data/results/' + file, allow_pickle=True)
        _, system, algorithm, seed, N = file[:-4].split('_')

        if system == 'system':
            if N == '10':
             c = 'black'
            elif N == '100':
                c = red
            elif N == '1000':
                c = blue

            if algorithm == 'admm':
                #plt.semilogy(data['res_pri'])
                ax[0].semilogy(data['obj'][:11], color=c)
            else:
                ax[1].semilogy(data['obj'], color=c)

    line0, = ax[0].plot(0, 0, 'black')
    line1, = ax[0].plot(0, 0, color=red)
    line2, = ax[0].plot(0, 0, color=blue)
    line0.set_label('N=10')
    line1.set_label('N=100')
    line2.set_label('N=1000')

    ax[0].grid()
    ax[0].set_ylim([1E-1, 1E6])
    ax[0].set_xlim([-.5, 10])
    ax[0].set_title('ADMM', loc='left')
    ax[0].set_ylabel('Imitaiton Loss')
    ax[0].set_xlabel('Iteration')
    ax[1].set_ylim([1E-1, 1E6])
    ax[1].set_xlim([-50, 1000])
    ax[1].grid()
    ax[1].set_title('Projected Gradient Descent', loc='left')
    ax[1].set_ylabel('Imitaiton Loss')
    ax[1].set_xlabel('Iteration')
    fig.legend(handles=[line0, line1, line2], ncol=3, bbox_to_anchor=[1.05, 0.08],
               frameon=False)
    seaborn.despine(trim="true")
    fig.tight_layout(pad=0, h_pad=1)
    fig.subplots_adjust(bottom=0.19)
    plt.savefig('./data/figures/training1.pgf', pad_inches=0)
    plt.show()

    # Generate the contour and streamline plot for a learned system

    def vector(x, y, system, states):
        xdot = system.evalf(subs={states[0]:x, states[1]:y})
        #dynamics = sp.lambdify(states, np.squeeze(system), "numpy")
        return float(xdot[0]), float(xdot[1])

    def dynamics(x, t, system, states):
        dyn = sp.lambdify(states, np.squeeze(system), "numpy")
        return np.array(dyn(*x))

    def lyap(x, y, function, states):
        return np.log10(float(function.evalf(subs={states[0]:x, states[1]:y})))

    file = './data/results/nonlinear_system_admm_0_1000.npz'
    data= np.load(file, allow_pickle=True)
    t = NonlinearSystem()
    F = data['F']
    P = data['P']
    Pinv = np.linalg.inv(P.astype('float'))
    learned_system = (t.A + t.B @ F @ Pinv) @ t.Z
    learned_lyapunov = expand((t.Z.T @ Pinv @ t.Z)[0])

    fig = plt.figure(figsize=[2.2, 1.8])
    x = np.linspace(-10, 10, 50)
    y = np.linspace(-10, 10, 50)
    X, Y = np.meshgrid(x, y)
    Vector = np.vectorize(vector, excluded=[2, 3])
    Lyapunov = np.vectorize(lyap, excluded=[2, 3])
    vx, vy = Vector(X, Y, learned_system, t.states)
    Z = Lyapunov(X, Y, learned_lyapunov, t.states)
    plt.contourf(X, Y, Z)
    plt.streamplot(X, Y, vx, vy, color='k', density=0.55)
    plt.xlabel('$x_1$')
    plt.ylabel('$x_2$')
    plt.xlim([-10, 10])
    plt.ylim([-10, 10])
    plt.grid()
    fig.tight_layout(pad=0)
    plt.savefig('./data/figures/Lyapunov1.pgf', pad_inches=0)
    plt.show()<|MERGE_RESOLUTION|>--- conflicted
+++ resolved
@@ -33,12 +33,9 @@
     blue = Colors.blue
 
     files = os.listdir('./data/results')
-<<<<<<< HEAD
     random.seed(0)
     random.shuffle(files)
-=======
-    files.remove('README.md')
->>>>>>> d709c08d
+
     for file in files:
 
         data = np.load('./data/results/' + file, allow_pickle=True)
